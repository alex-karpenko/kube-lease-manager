--- conflicted
+++ resolved
@@ -22,7 +22,6 @@
 
 ## Features
 
-<<<<<<< HEAD
 * `LeaseManager` is a central part of the crate.
   This is a convenient wrapper around a Kubernetes `Lease` resource to manage all aspects of leader election process.
 * Provides two different high-level approaches to lock and release lease:
@@ -41,14 +40,6 @@
 Please visit [crate's documentation](https://docs.rs/kube-lease-manager/) to get details and more examples.
 
 ---
-=======
-* Provides two different high-level approaches to lock and release lease: fully automated or partially manual lock control.
-* Uses [Server-Side-Apply](https://kubernetes.io/docs/reference/using-api/server-side-apply/) approach to update lease state that facilitates conflict detection and resolution and makes impossible concurrent locking.
-* Tolerate configurable time skew between nodes of the Kubernetes cluster.
-* Behavioral parameters of the lease manager are easily and flexibly configurable. 
-* Uses well-known and highly appreciated [kube](https://crates.io/crates/kube) and [Tokio](https://crates.io/crates/tokio) crates to access Kubernetes API and coordinate asynchronous tasks execution.
-* You don't need to work with low-level Kubernetes API.
->>>>>>> e92ec689
 
 As mentioned above, `kube-lease-manager` provides two possible ways to manage lease lock:
 1. _Fully automated_: you create `LeaseManager` instance and run its `watch()` method.
@@ -56,13 +47,9 @@
    Besides that it runs an unattended background task
    which permanently tries to lock lease if it's free and publish changed state to the channel.
    The task finishes if the channel is closed.
-<<<<<<< HEAD
 2. _Partially manual_: you create `LeaseManager`
    instance and use its `changed()`
    and `release()` methods to control lock.
-=======
-2. _Partially manual_: you create `LeaseManager` instance and use its `changed()` and `release()` methods to control lock.
->>>>>>> e92ec689
    `changed()` tries to lock lease as soon as it becomes free and returns actual lock state when it's changed.
    Your responsibilities are:
    - to keep `changed()` running (it's a `Future`) to ensure lock is refreshing while it's in use;
@@ -95,7 +82,7 @@
    tokio::select! {
         _ = channel.changed() => {
             let lock_state = *channel.borrow_and_update();
-            
+
             if lock_state {
                 // Do something useful as a leader
                 println!("Got a luck!");
@@ -125,4 +112,4 @@
 
 ## License
 
-This project is licensed under the [MIT license](LICENSE).
+This project is licensed under the [MIT license](LICENSE).